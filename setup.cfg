[metadata]
name = djpykafka
<<<<<<< HEAD
version = 0.0.41
=======
version = 0.0.43
>>>>>>> 91255868
author = Manuel Stingl
author_email = info+opensource@voltane.eu
description = Django + Pydantic + Kafka
long_description = file: README.md
long_description_content_type = text/markdown
license = GNU LGPLv2.1
classifiers =
    Programming Language :: Python :: 3
    License :: OSI Approved :: GNU Lesser General Public License v2 or later (LGPLv2+)
    Operating System :: OS Independent
    Framework :: Django
    Topic :: Utilities
    # Development Status :: 5 - Production/Stable
url = https://github.com/Voltane-EU/djpykafka

[options]
zip_safe = false
python_requires = >=3.6
packages = find:
include_package_data = true
install_requires =
    djdantic >= 0.0.6
    kafka-python
    djutils
extras_requires =
    docs = asyncapi-docgen<|MERGE_RESOLUTION|>--- conflicted
+++ resolved
@@ -1,10 +1,6 @@
 [metadata]
 name = djpykafka
-<<<<<<< HEAD
-version = 0.0.41
-=======
 version = 0.0.43
->>>>>>> 91255868
 author = Manuel Stingl
 author_email = info+opensource@voltane.eu
 description = Django + Pydantic + Kafka
